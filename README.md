## A high-performance speech neuroprosthesis
[![System diagram](SystemDiagram.png)](https://www.biorxiv.org/content/10.1101/2023.01.21.524489v2.abstract)

## Overview

This repo is associated with this [preprint](https://www.biorxiv.org/content/10.1101/2023.01.21.524489v2.abstract) and [dataset](https://doi.org/10.5061/dryad.x69p8czpq). The code contains the RNN decoder (NeuralDecoder) and language model decoder (LanguageModelDecoder) used in the paper, and can be used to reproduce the core offline decoding results. 

The jupyter notebooks in AnalysisExamples show how to [prepare the data for decoder training](AnalysisExamples/rnn_step1_makeTFRecords.ipynb), [train the RNN decoder](AnalysisExamples/rnn_step2_trainBaselineRNN.ipynb), and [evaluate it using the language model](AnalysisExamples/rnn_step3_baselineRNNInference.ipynb). Intermediate results from these steps (.tfrecord files for training, RNN weights from my original run of this code) and the trigram language model we used are available [here](https://doi.org/10.5061/dryad.x69p8czpq) (in the languageModel.tar.gz and derived.tar.gz files). 

Example neural tuning analyses (e.g., classification, PSTHs) are also included in the AnalysisExamples folder ([classificationWindowSlide.ipynb](AnalysisExamples/classificationWindowSlide.ipynb), [examplePSTH.ipynb](AnalysisExamples/examplePSTH.ipynb),[naiveBayesClassification.ipynb](AnalysisExamples/naiveBayesClassification.ipynb), [tuningHeatmaps.ipynb](AnalysisExamples/tuningHeatmaps.ipynb)).

## Results

When trained on the "train" partition and evaluated on the "test" partition with a trigram language model, my original run of the code achieved an 18.5% word error rate. 

## Train/Test/CompetitionHoldOut Partitions

We have partitioned the data into a "train", "test" and "competitionHoldOut" partition (the partitioned data can be downloaded [here](https://doi.org/10.5061/dryad.x69p8czpq) as competitionData.tar.gz and has been formatted for machine learning). "test" contains the last block of each day (40 sentences), "competitionHoldOut" contains the first two (80 sentences), and "train" contains the rest. 

The transcriptions for the "competitionHoldOut" partition are redacted (we intend to launch a speech decoding competition using this data shortly). 

## Installation

<<<<<<< HEAD
NeuralDecoder should be installed as a python package (`pip install .`). LanguageModelDecoder needs to be compiled first and then installed as a python package (see LanguageModelDecoder/README.md). 
=======
NeuralDecoder should be installed as a python package (pip install -e .). LanguageModelDecoder needs to be compiled first and then installed as a python package (see LanguageModelDecoder/README.md). 
>>>>>>> 90226df4



<|MERGE_RESOLUTION|>--- conflicted
+++ resolved
@@ -21,11 +21,7 @@
 
 ## Installation
 
-<<<<<<< HEAD
-NeuralDecoder should be installed as a python package (`pip install .`). LanguageModelDecoder needs to be compiled first and then installed as a python package (see LanguageModelDecoder/README.md). 
-=======
 NeuralDecoder should be installed as a python package (pip install -e .). LanguageModelDecoder needs to be compiled first and then installed as a python package (see LanguageModelDecoder/README.md). 
->>>>>>> 90226df4
 
 
 
